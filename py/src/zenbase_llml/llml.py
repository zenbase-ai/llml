--- conflicted
+++ resolved
@@ -63,19 +63,13 @@
                 if isinstance(item, dict):
                     # Dict items need special formatting
                     io.write(f"{indent}<{item_tag}>\n")
-                    # Convert non-string keys to strings to avoid TypeError
-                    string_keyed_item = {str(k): v for k, v in item.items()}
                     dict_content = llml(
                         options=LLMLOptions(
                             indent=indent + "  ",
                             prefix=item_tag if strict else "",
                             strict=strict,
                         ),
-<<<<<<< HEAD
-                        **string_keyed_item,
-=======
                         **{str(k): v for k, v in item.items()},
->>>>>>> e18b85e1
                     )
                     io.write(dict_content)
                     io.write(f"\n{indent}</{item_tag}>")
@@ -114,19 +108,13 @@
                 if isinstance(item, dict):
                     # Dict items need special formatting
                     io.write(f"{inner_indent}<{item_tag}>\n")
-                    # Convert non-string keys to strings to avoid TypeError
-                    string_keyed_item = {str(k): v for k, v in item.items()}
                     dict_content = llml(
                         options=LLMLOptions(
                             indent=inner_indent + "  ",
                             prefix=item_tag if strict else "",
                             strict=strict,
                         ),
-<<<<<<< HEAD
-                        **string_keyed_item,
-=======
                         **{str(k): v for k, v in item.items()},
->>>>>>> e18b85e1
                     )
                     io.write(dict_content)
                     io.write(f"\n{inner_indent}</{item_tag}>\n")
@@ -154,19 +142,13 @@
 
         elif isinstance(value, dict):
             # Handle dict formatting - recursively call llml
-            # Convert non-string keys to strings to avoid TypeError
-            string_keyed_value = {str(k): v for k, v in value.items()}
             dict_content = llml(
                 options=LLMLOptions(
                     indent=indent + "  ",
                     prefix=full_key if strict else "",
                     strict=strict,
                 ),
-<<<<<<< HEAD
-                **string_keyed_value,
-=======
                 **{str(k): v for k, v in value.items()},
->>>>>>> e18b85e1
             )
 
             # Always format dicts with newlines for proper indentation
